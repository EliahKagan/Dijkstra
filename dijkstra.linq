--- conflicted
+++ resolved
@@ -5,11 +5,8 @@
 /// <summary>Configuration options not exposed by the controller.</summary>
 internal static class Configuration {
     internal static bool DisableControlsWhileProcessing => true;
-<<<<<<< HEAD
+    internal static bool OfferWrongQueue => false;
     internal static bool DebugFibonacciHeap => false;
-=======
-    internal static bool OfferWrongQueue => false;
->>>>>>> db08133a
 }
 
 /// <summary>LINQ-style extension methods.</summary>
@@ -262,7 +259,6 @@
 }
 
 /// <summary>
-<<<<<<< HEAD
 /// A Fibonacci minheap providing priority queue operations for Prim's and
 /// Dijkstra's algorithms.
 /// </summary>
@@ -482,7 +478,9 @@
         new Dictionary<TKey, Node>();
 
     private readonly IComparer<TValue> _comparer;
-=======
+}
+
+/// </summary>
 /// A fake priority queue that swallows all input, for testing.
 /// </summary>
 [InformalName("wrongqueue is wrooooooong")]
@@ -494,7 +492,6 @@
     public KeyValuePair<TKey, TValue> ExtractMin()
         => throw new InvalidOperationException(
             "Can't extract from WrongQueue, which only pretends to take input");
->>>>>>> db08133a
 }
 
 /// <summary>An edge in a weighted directed graph.</summary>
@@ -1096,7 +1093,8 @@
         .Edge(5, 5, 1)
         .Source(0)
         .PQ(typeof(UnsortedArrayPriorityQueue<,>))
-        .PQ(typeof(BinaryHeap<,>));
+        .PQ(typeof(BinaryHeap<,>))
+        .PQ(typeof(FibonacciHeap<,>));
 
     if (Configuration.OfferWrongQueue)
         builder.PQ(typeof(WrongQueue<,>), selected: false);
@@ -1124,14 +1122,7 @@
 
 private static void Main()
 {
-<<<<<<< HEAD
-    var controller = new Controller(typeof(UnsortedArrayPriorityQueue<,>),
-                                    typeof(BinaryHeap<,>),
-                                    typeof(FibonacciHeap<,>));
-
-=======
     var controller = BuildController();
->>>>>>> db08133a
     var results = new List<(string label, ParentsTree parents)>();
 
     IEnumerable<(ParentsTree parents, List<string> labels)>
