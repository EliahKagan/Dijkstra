--- conflicted
+++ resolved
@@ -1193,14 +1193,9 @@
         .Edge(6, 3, 68)
         .Edge(5, 5, 1)
         .Source(0)
-<<<<<<< HEAD
-        .PQ(typeof(UnsortedArrayPriorityQueue<,>))
+        .PQ(typeof(UnsortedPriorityQueue<,>))
         .PQ(typeof(BinaryHeap<,>))
         .PQ(typeof(FibonacciHeap<,>));
-=======
-        .PQ(typeof(UnsortedPriorityQueue<,>))
-        .PQ(typeof(BinaryHeap<,>));
->>>>>>> 2c694037
 
     if (Options.OfferWrongQueue)
         builder.PQ(typeof(WrongQueue<,>), selected: false);
